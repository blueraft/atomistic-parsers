--- conflicted
+++ resolved
@@ -998,20 +998,19 @@
                 sec_md.thermodynamic_ensemble = 'NVE'
                 workflow.method.thermodynamic_ensemble = 'NVE'
 
-<<<<<<< HEAD
-            # calculate molecular radial distribution functions
-            sec_molecular_dynamics = self.archive.workflow[-1].molecular_dynamics
-            sec_results = sec_molecular_dynamics.m_create(MolecularDynamicsResults)
-            n_traj_split = 10
-            interval_indices = []
-            # first 20% of trajectory
-            interval_indices.append([0, 1])
-            # last 80% of trajectory
-            interval_indices.append([2, 3, 4, 5, 6, 7, 8, 9])
-            # last 60% of trajectory
-            interval_indices.append([4, 5, 6, 7, 8, 9])
-            # last 40% of trajectory
-            interval_indices.append([6, 7, 8, 9])
+            # # calculate molecular radial distribution functions
+            # sec_molecular_dynamics = self.archive.workflow[-1].molecular_dynamics
+            # sec_results = sec_molecular_dynamics.m_create(MolecularDynamicsResults)
+            # n_traj_split = 10
+            # interval_indices = []
+            # # first 20% of trajectory
+            # interval_indices.append([0, 1])
+            # # last 80% of trajectory
+            # interval_indices.append([2, 3, 4, 5, 6, 7, 8, 9])
+            # # last 60% of trajectory
+            # interval_indices.append([4, 5, 6, 7, 8, 9])
+            # # last 40% of trajectory
+            # interval_indices.append([6, 7, 8, 9])
 
             # calculate molecular radial distribution functions
             sec_molecular_dynamics = self.archive.workflow[-1].molecular_dynamics
@@ -1135,110 +1134,6 @@
                         'error_diffusion_constant') is not None else []
 
         self.archive.workflow2 = workflow
-=======
-            # # calculate molecular radial distribution functions
-            # sec_molecular_dynamics = self.archive.workflow[-1].molecular_dynamics
-            # sec_results = sec_molecular_dynamics.m_create(MolecularDynamicsResults)
-            # n_traj_split = 10
-            # interval_indices = []
-            # # first 20% of trajectory
-            # interval_indices.append([0, 1])
-            # # last 80% of trajectory
-            # interval_indices.append([2, 3, 4, 5, 6, 7, 8, 9])
-            # # last 60% of trajectory
-            # interval_indices.append([4, 5, 6, 7, 8, 9])
-            # # last 40% of trajectory
-            # interval_indices.append([6, 7, 8, 9])
-
-            # # calculate molecular radial distribution functions
-            # sec_molecular_dynamics = self.archive.workflow[-1].molecular_dynamics
-            # sec_results = sec_molecular_dynamics.m_create(MolecularDynamicsResults)
-            # rdf_results = self.traj_parsers.eval('calc_molecular_rdf', n_traj_split=n_traj_split, n_prune=self._frame_rate, interval_indices=interval_indices)
-            # if rdf_results is None:
-            #     rdf_results = self._mdanalysistraj_parser.calc_molecular_rdf(n_traj_split=n_traj_split, n_prune=self._frame_rate, interval_indices=interval_indices)
-            # if rdf_results is not None:
-            #     sec_rdfs = sec_results.m_create(RadialDistributionFunction)
-            #     sec_rdfs.type = 'molecular'
-            #     sec_rdfs.n_smooth = rdf_results.get('n_smooth')
-            #     sec_rdfs.n_prune = self._frame_rate
-            #     sec_rdfs.variables_name = np.array(['distance'])
-            #     for i_pair, pair_type in enumerate(rdf_results.get('types', [])):
-            #         sec_rdf_values = sec_rdfs.m_create(RadialDistributionFunctionValues)
-            #         sec_rdf_values.label = str(pair_type)
-            #         sec_rdf_values.n_bins = len(rdf_results.get('bins', [[]] * i_pair)[i_pair])
-            #         sec_rdf_values.bins = rdf_results['bins'][i_pair] if rdf_results.get(
-            #             'bins') is not None else []
-            #         sec_rdf_values.value = rdf_results['value'][i_pair] if rdf_results.get(
-            #             'value') is not None else []
-            #         sec_rdf_values.frame_start = rdf_results['frame_start'][i_pair] if rdf_results.get(
-            #             'frame_start') is not None else []
-            #         sec_rdf_values.frame_end = rdf_results['frame_end'][i_pair] if rdf_results.get(
-            #             'frame_end') is not None else []
-
-            # # calculate radius of gyration for polymers
-            # flag_warned = False
-            # sec_rgs = None
-            # sec_system = self.archive.run[-1].system[0]
-            # sec_molecule_groups = sec_system.get('atoms_group')
-            # sec_molecule_groups = sec_molecule_groups if sec_molecule_groups else []
-            # for molgroup in sec_molecule_groups:
-            #     sec_molecules = molgroup.get('atoms_group')
-            #     sec_molecules = sec_molecules if sec_molecules else []
-            #     for molecule in sec_molecules:
-            #         sec_monomer_groups = molecule.get('atoms_group')
-            #         sec_monomer_groups = sec_monomer_groups if sec_monomer_groups else []
-            #         group_type = sec_monomer_groups[0].type if sec_monomer_groups else None
-            #         if group_type != 'monomer_group':
-            #             continue
-            #         molecule_atom_indices = molecule.atom_indices
-            #         rg_results = self.traj_parsers.eval('calc_radius_of_gyration', molecule_atom_indices)
-            #         if rg_results is None:
-            #             rg_results = self._mdanalysistraj_parser.calc_radius_of_gyration(molecule_atom_indices)
-            #         if rg_results is not None:
-            #             n_frames = len(rg_results['times'])
-            #             if n_frames != len(sec_calc):
-            #                 if not flag_warned:
-            #                     self.logger.warning(
-            #                         'Unexpected mismatch in number of calculations and number of'
-            #                         'trajectory frames. Not storing Rg values.')
-            #                     flag_warned = True
-            #                 continue
-            #             for i_calc, calc in enumerate(sec_calc):
-            #                 sec_rgs = calc.get('radius_of_gyration')
-            #                 if not sec_rgs:
-            #                     sec_rgs = calc.m_create(RadiusOfGyration)
-            #                     sec_rgs.kind = 'molecular'
-            #                 else:
-            #                     sec_rgs = sec_rgs[0]
-            #                 sec_rg_values = sec_rgs.m_create(RadiusOfGyrationValues)
-            #                 sec_rg_values.atomsgroup_ref = molecule
-            #                 sec_rg_values.label = molgroup.label + '-index_' + str(molecule.index)
-            #                 sec_rg_values.value = rg_results['value'][i_calc]
-
-            # # calculate the molecular mean squared displacements
-            # msd_results = self.traj_parsers.eval('calc_molecular_mean_squard_displacements')
-            # msd_results = msd_results() if msd_results is not None else None
-            # if msd_results is None:
-            #     msd_results = self._mdanalysistraj_parser.calc_molecular_mean_squard_displacements()
-            # if msd_results is not None:
-            #     sec_msds = sec_results.m_create(MeanSquaredDisplacement)
-            #     sec_msds.type = 'molecular'
-            #     sec_msds.direction = 'xyz'
-            #     for i_type, moltype in enumerate(msd_results.get('types', [])):
-            #         sec_msd_values = sec_msds.m_create(MeanSquaredDisplacementValues)
-            #         sec_msd_values.label = str(moltype)
-            #         sec_msd_values.n_times = len(msd_results.get('times', [[]] * i_type)[i_type])
-            #         sec_msd_values.times = msd_results['times'][i_type] if msd_results.get(
-            #             'times') is not None else []
-            #         sec_msd_values.value = msd_results['value'][i_type] if msd_results.get(
-            #             'value') is not None else []
-            #         sec_diffusion = sec_msd_values.m_create(DiffusionConstantValues)
-            #         sec_diffusion.value = msd_results['diffusion_constant'][i_type] if msd_results.get(
-            #             'diffusion_constant') is not None else []
-            #         sec_diffusion.error_type = 'Pearson correlation coefficient'
-            #         sec_diffusion.errors = msd_results['error_diffusion_constant'][i_type] if msd_results.get(
-            #             'error_diffusion_constant') is not None else []
->>>>>>> 5bda306a
 
     def parse_system(self):
         sec_run = self.archive.run[-1]
@@ -1282,20 +1177,11 @@
                 sec_scc.forces = Forces(total=ForcesEntry(value=apply_unit(forces, 'force')))
 
         # parse atomsgroup (moltypes --> molecules --> residues)
-<<<<<<< HEAD
         atoms_info = self._mdanalysistraj_parser.get('atoms_info', None)
         if atoms_info is None:
             atoms_info = self.traj_parsers.eval('atoms_info')
             if isinstance(atoms_info, list):
                 atoms_info = atoms_info[0] if atoms_info else None  # using info from the initial frame
-=======
-        # JFR - Is there any reason to use the text parser?! I think MDA is safer??
-        # atoms_info = self.traj_parsers.eval('atoms_info')
-        # if isinstance(atoms_info, list):
-        #     atoms_info = atoms_info[0] if atoms_info else None  # using info from the initial frame
-        # if atoms_info is None:
-        atoms_info = self._mdanalysistraj_parser.get('atoms_info', None)
->>>>>>> 5bda306a
         if atoms_info is not None:
             atoms_moltypes = np.array(atoms_info.get('moltypes', []))
             atoms_molnums = np.array(atoms_info.get('molnums', []))
@@ -1414,12 +1300,6 @@
             sec_atom.charge = atoms_info.get('charges', [None] * (n + 1))[n]
             sec_atom.mass = atoms_info.get('masses', [None] * (n + 1))[n]
 
-<<<<<<< HEAD
-        interactions = self.log_parser.get_interactions()
-        if not interactions:
-            interactions = self.data_parser.get_interactions()
-=======
->>>>>>> 5bda306a
         interactions = self._mdanalysistraj_parser.get_interactions()
         interactions = interactions if interactions is not None else []
         for interaction in interactions:
